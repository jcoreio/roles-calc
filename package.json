{
  "name": "es2015-library-skeleton",
  "version": "0.0.0-development",
  "description": "my personal ES2015 library project skeleton",
  "main": "lib/index.js",
  "scripts": {
    "lint": "eslint src test",
    "lint:fix": "eslint --fix src test",
    "lint:watch": "esw --watch src test",
    "flow": "flow",
    "flow:coverage": "for file in src/**.js test/**.js; do echo $file; flow coverage $file; done",
    "flow:watch": "flow-watch -e js,js.flow,flowconfig --ignore lib/ --ignore node_modules/ --watch .flowconfig --watch src/ --watch test/",
    "gen-flow-files": "flow gen-flow-files src/ --out-dir lib",
    "copy-flow-files": "cd src; copy *.js.flow **/*.js.flow ../lib",
    "build": "rimraf lib && babel src --out-dir lib",
    "test": "NODE_ENV=production BABEL_ENV=test nyc --reporter=lcov --reporter=text mocha $npm_package_config_mocha",
    "test:watch": "mocha --watch $npm_package_config_mocha",
    "commitmsg": "validate-commit-msg",
    "precommit": "npm run lint && flow",
    "prepush": "npm test",
    "prepublish": "npm run lint && flow && npm test && npm run build && npm run copy-flow-files",
    "open:coverage": "open coverage/lcov-report/index.html",
    "semantic-release": "semantic-release pre && npm publish && semantic-release post"
  },
  "config": {
    "mocha": "--compilers js:babel-core/register ./test/**/*.js",
    "commitizen": {
      "path": "cz-conventional-changelog"
    }
  },
  "nyc": {
    "include": [
      "src/**/*.js"
    ],
    "require": [
      "babel-register"
    ],
    "sourceMap": false,
    "instrument": false
  },
  "repository": {
    "type": "git",
    "url": "https://github.com/jedwards1211/es2015-library-skeleton.git"
  },
  "keywords": [
    "es2015"
  ],
  "author": "Andy Edwards",
  "license": "MIT",
  "bugs": {
    "url": "https://github.com/jedwards1211/es2015-library-skeleton/issues"
  },
  "homepage": "https://github.com/jedwards1211/es2015-library-skeleton#readme",
  "devDependencies": {
    "@jedwards1211/eslint-config": "^1.0.0",
    "@jedwards1211/eslint-config-flow": "^1.0.0",
    "babel-cli": "^6.23.0",
    "babel-core": "^6.23.1",
    "babel-eslint": "^7.1.1",
    "babel-plugin-istanbul": "^4.0.0",
<<<<<<< HEAD
    "babel-plugin-transform-runtime": "^6.23.0",
=======
    "babel-plugin-transform-runtime": "^6.22.0",
>>>>>>> d2e5a405
    "babel-preset-es2015": "^6.22.0",
    "babel-preset-flow": "^6.23.0",
    "babel-preset-stage-1": "^6.22.0",
    "babel-register": "^6.23.0",
    "babel-runtime": "^6.23.0",
    "chai": "^3.5.0",
    "copy": "^0.3.0",
    "coveralls": "^2.11.16",
<<<<<<< HEAD
    "eslint": "^3.15.0",
=======
    "eslint": "^3.13.1",
>>>>>>> d2e5a405
    "eslint-plugin-flowtype": "^2.30.0",
    "eslint-watch": "^3.0.0",
    "flow-bin": "^0.39.0",
    "flow-watch": "^1.1.0",
    "husky": "^0.13.1",
    "istanbul": "^0.4.5",
    "mocha": "^3.2.0",
    "nyc": "^10.1.2",
<<<<<<< HEAD
    "rimraf": "^2.6.0",
    "validate-commit-msg": "^2.11.1"
=======
    "rimraf": "^2.5.4",
    "semantic-release": "^6.3.6",
    "validate-commit-msg": "^2.8.2"
>>>>>>> d2e5a405
  },
  "dependencies": {}
}<|MERGE_RESOLUTION|>--- conflicted
+++ resolved
@@ -58,11 +58,7 @@
     "babel-core": "^6.23.1",
     "babel-eslint": "^7.1.1",
     "babel-plugin-istanbul": "^4.0.0",
-<<<<<<< HEAD
     "babel-plugin-transform-runtime": "^6.23.0",
-=======
-    "babel-plugin-transform-runtime": "^6.22.0",
->>>>>>> d2e5a405
     "babel-preset-es2015": "^6.22.0",
     "babel-preset-flow": "^6.23.0",
     "babel-preset-stage-1": "^6.22.0",
@@ -71,11 +67,7 @@
     "chai": "^3.5.0",
     "copy": "^0.3.0",
     "coveralls": "^2.11.16",
-<<<<<<< HEAD
     "eslint": "^3.15.0",
-=======
-    "eslint": "^3.13.1",
->>>>>>> d2e5a405
     "eslint-plugin-flowtype": "^2.30.0",
     "eslint-watch": "^3.0.0",
     "flow-bin": "^0.39.0",
@@ -84,14 +76,9 @@
     "istanbul": "^0.4.5",
     "mocha": "^3.2.0",
     "nyc": "^10.1.2",
-<<<<<<< HEAD
     "rimraf": "^2.6.0",
+    "semantic-release": "^6.3.6",
     "validate-commit-msg": "^2.11.1"
-=======
-    "rimraf": "^2.5.4",
-    "semantic-release": "^6.3.6",
-    "validate-commit-msg": "^2.8.2"
->>>>>>> d2e5a405
   },
   "dependencies": {}
 }